import os

# os.environ["XLA_PYTHON_CLIENT_MEM_FRACTION"] = "0.45"


import ciclo
import flax
import jax
import jax.numpy as jnp
import jax.random as random
import matplotlib.pyplot as plt
from absl import app, flags, logging
from clu import deterministic_data, parameter_overview
from jax.config import config
from ml_collections import config_flags
from orbax.checkpoint import (
    Checkpointer,
    CheckpointManager,
    JsonCheckpointHandler,
    PyTreeCheckpointHandler,
)

import wandb
from src.models.transformation_inference_model import (
    TransformationInferenceNet,
    create_transformation_inference_state,
    make_transformation_inference_train_and_eval,
)
from src.models.utils import reset_metrics
from src.transformations import transform_image
from src.utils.datasets.augmented_dsprites import (
    plot_prototypes_by_shape,
    visualise_latent_distribution_from_config,
)
from src.utils.input import get_data
from src.utils.logging import get_and_make_datebased_output_directory
from src.utils.proto_plots import (
    construct_plot_augmented_data_samples_canonicalizations,
    construct_plot_data_samples_canonicalizations,
    construct_plot_training_augmented_samples,
    plot_proto_model_training_metrics,
    plot_training_samples,
)
from src.utils.training import custom_wandb_logger

flax.config.update("flax_use_orbax_checkpointing", True)
logging.set_verbosity(logging.INFO)
plt.rcParams["savefig.facecolor"] = "white"

FLAGS = flags.FLAGS
config_flags.DEFINE_config_file("config")
flags.mark_flag_as_required("config")
flags.DEFINE_enum(
    "wandb_mode", "online", ["online", "offline", "disabled"], "Mode for wandb.run."
)
flags.DEFINE_list("wandb_tags", [], "Tags for wandb.run.")
flags.DEFINE_string("wandb_notes", "", "Notes for wandb.run.")
flags.DEFINE_string("wandb_project", "iclr2024experiments", "Project for wandb.run.")
flags.DEFINE_string("wandb_entity", "invariance-learners", "Entity for wandb.run.")
flags.DEFINE_bool("wandb_save_code", default=True, help="Save code to wandb.")


def main_with_wandb(_):
    config = FLAGS.config
    with wandb.init(
        mode=FLAGS.wandb_mode,
        tags=FLAGS.wandb_tags,
        notes=FLAGS.wandb_notes,
        project=FLAGS.wandb_project,
        entity=FLAGS.wandb_entity,
        config=config.to_dict(),
        save_code=FLAGS.wandb_save_code,
    ) as run:
        # Reload the config from wandb (in case using a sweep):
        config.update(wandb.config)
        # Run main:
        main(config, run)

def main(config, run):
    # --- Make directories for saving ckeckpoints/logs ---
    output_dir = config.get(
        "output_dir",
        get_and_make_datebased_output_directory(),
    )
    logging.info(f"Saving to:\n{output_dir}")
    checkpoint_dir = output_dir / "checkpoints"
    checkpoint_dir.mkdir(parents=True, exist_ok=True)

    rng = random.PRNGKey(config.seed)
    data_rng, init_rng, state_rng = random.split(rng, 3)

    if config.dataset == "aug_dsprites":
        fig, _ = visualise_latent_distribution_from_config(config.aug_dsprites)
        run.log({"dsprites_augment_distribution": wandb.Image(fig)})
        plt.close(fig)

    # --- Data ---
    logging.info("Constructing the dataset")
    train_ds, val_ds, _ = get_data(config, data_rng)
    logging.info("Finished constructing the dataset")
    # --- Network setup ---
    proto_model = TransformationInferenceNet(**config.model.inference.to_dict())

    proto_init_rng, init_rng = random.split(init_rng)

    logging.info("Initialise the model")
    variables = proto_model.init(
        {"params": proto_init_rng, "sample": proto_init_rng},
        jnp.empty((64, 64, 1))
        if "dsprites" in config.dataset
        else jnp.empty((28, 28, 1)),
        train=False,
    )

    parameter_overview.log_parameter_overview(variables)

    proto_params = flax.core.freeze(variables["params"])

    proto_state_rng, state_rng = random.split(state_rng)
    proto_state = create_transformation_inference_state(proto_params, proto_state_rng, config)

    train_step_proto, eval_step_proto = make_transformation_inference_train_and_eval(
        config, proto_model
    )

    # --- Logging visualisations ---: # TODO move this to src/
    @jax.jit
    def get_prototype(x, rng, params):
        p_η = proto_model.apply({"params": params}, x, train=False)
        η = p_η.sample(seed=rng)  # type: ignore
        xhat = transform_image(x, -η, order=config.interpolation_order)
        return xhat

    plot_data_samples_canonicalizations = (
        construct_plot_data_samples_canonicalizations(
            get_prototype_fn=get_prototype
        )
    )

    def plot_and_log_data_samples_canonicalizations(state, batch):
        fig = plot_data_samples_canonicalizations(state, batch)
        wandb.log({"prototypes": wandb.Image(fig)}, step=state.step)
        plt.close(fig)

    plot_augmented_data_samples_canonicalizations = (
        construct_plot_augmented_data_samples_canonicalizations(
            get_prototype_fn=get_prototype, config=config
        )
    )

    def plot_and_log_data_augmented_samples_canonicalizations(state, batch):
        fig = plot_augmented_data_samples_canonicalizations(state, batch)
        wandb.log(
            {"prototypes_on_augmented": wandb.Image(fig)}, step=state.step
        )
        plt.close(fig)

    plot_training_augmented_samples = construct_plot_training_augmented_samples(
        config=config
    )

    def plot_and_log_training_augmented_samples(state, batch):
        fig = plot_training_augmented_samples(state, batch)
        wandb.log({"training_samples_augmented": wandb.Image(fig)}, step=state.step)
        plt.close(fig)
    
    def plot_and_log_training_samples(state, batch):
        fig = plot_training_samples(state, batch)
        wandb.log({"training_samples": wandb.Image(fig)}, step=state.step)
        plt.close(fig)

    # --- Training ---
    total_steps = config.inf_steps
    proto_final_state, history, _ = ciclo.train_loop(
        proto_state,
        deterministic_data.start_input_pipeline(train_ds),
        {
            ciclo.on_train_step: [train_step_proto],
            ciclo.on_reset_step: reset_metrics,
            ciclo.on_test_step: eval_step_proto,
            ciclo.every(1): custom_wandb_logger(run=run),  # type:ignore
            ciclo.every(int(total_steps * config.eval_freq)): [
                plot_and_log_data_samples_canonicalizations,
                plot_and_log_data_augmented_samples_canonicalizations,
                plot_and_log_training_augmented_samples,
                plot_and_log_training_samples,
            ],
<<<<<<< HEAD
        },
        test_dataset=lambda: deterministic_data.start_input_pipeline(val_ds),
        epoch_duration=int(total_steps * config.eval_freq),
        callbacks=[
            ciclo.keras_bar(total=total_steps),
            # ciclo.early_stopping("loss_test", patience=total_steps // 10, min_delta=1e-4, mode="min", restore_best_weights=True),
            # ciclo.checkpoint("checkpoint", monitor="loss_test", mode="min", overwrite=True),
        ],
        stop=total_steps + 1,
    )
    # --- Save the model ---
    handlers = {
        "state": Checkpointer(PyTreeCheckpointHandler()),
        "config": Checkpointer(JsonCheckpointHandler()),
    }
    manager = CheckpointManager(checkpoint_dir, checkpointers=handlers)
    manager.save(
        proto_final_state.step,
        {"state": proto_final_state, "config": config.to_dict()},
    )

    # --- Log reconstructions for eval: ---
    def prototype_function(x, rng):
        η = proto_model.apply(
            {"params": proto_final_state.params}, x, train=False
        ).sample(seed=rng)  # type: ignore
        return η

    if config.dataset == "aug_dsprites":
        it = deterministic_data.start_input_pipeline(val_ds)
        batch = next(it)

        fig = plot_prototypes_by_shape(prototype_function, batch=batch)
        run.log({"dsprites_by_elem_final_prototypes": wandb.Image(fig)})

    # --- Log final metrics as an image: ---
    fig = plot_proto_model_training_metrics(history)
    run.log({"run_metrics_summary": wandb.Image(fig)})
    fig.savefig(output_dir / "run_metrics_summary.pdf", bbox_inches="tight")
=======
            stop=total_steps + 1,
        )
        # --- Save the model ---
        handlers = {
            "state": Checkpointer(PyTreeCheckpointHandler()),
            "config": Checkpointer(JsonCheckpointHandler()),
        }
        manager = CheckpointManager(checkpoint_dir, checkpointers=handlers)
        manager.save(
            proto_final_state.step,
            {"state": proto_final_state, "config": config.to_dict()},
        )
        run.summary.update({"checkpoint_dir": str(checkpoint_dir)})

        # --- Log reconstructions for eval: ---
        def prototype_function(x, rng):
            η = proto_model.apply(
                {"params": proto_final_state.params}, x, train=False
            ).sample(seed=rng)  # type: ignore
            return η

        if config.dataset == "aug_dsprites":
            it = deterministic_data.start_input_pipeline(val_ds)
            batch = next(it)

            fig = plot_prototypes_by_shape(prototype_function, batch=batch)
            run.log({"dsprites_by_elem_final_prototypes": wandb.Image(fig)})

        # --- Log final metrics as an image: ---
        fig = plot_proto_model_training_metrics(history)
        run.log({"run_metrics_summary": wandb.Image(fig)})
        fig.savefig(output_dir / "run_metrics_summary.pdf", bbox_inches="tight")
>>>>>>> c906b618


if __name__ == "__main__":
    config.config_with_absl()
    app.run(main_with_wandb)<|MERGE_RESOLUTION|>--- conflicted
+++ resolved
@@ -85,6 +85,9 @@
     logging.info(f"Saving to:\n{output_dir}")
     checkpoint_dir = output_dir / "checkpoints"
     checkpoint_dir.mkdir(parents=True, exist_ok=True)
+
+    # Log the checkpoint_dir to wandb
+    run.summary.update({"checkpoint_dir": str(checkpoint_dir)})
 
     rng = random.PRNGKey(config.seed)
     data_rng, init_rng, state_rng = random.split(rng, 3)
@@ -185,7 +188,6 @@
                 plot_and_log_training_augmented_samples,
                 plot_and_log_training_samples,
             ],
-<<<<<<< HEAD
         },
         test_dataset=lambda: deterministic_data.start_input_pipeline(val_ds),
         epoch_duration=int(total_steps * config.eval_freq),
@@ -225,40 +227,6 @@
     fig = plot_proto_model_training_metrics(history)
     run.log({"run_metrics_summary": wandb.Image(fig)})
     fig.savefig(output_dir / "run_metrics_summary.pdf", bbox_inches="tight")
-=======
-            stop=total_steps + 1,
-        )
-        # --- Save the model ---
-        handlers = {
-            "state": Checkpointer(PyTreeCheckpointHandler()),
-            "config": Checkpointer(JsonCheckpointHandler()),
-        }
-        manager = CheckpointManager(checkpoint_dir, checkpointers=handlers)
-        manager.save(
-            proto_final_state.step,
-            {"state": proto_final_state, "config": config.to_dict()},
-        )
-        run.summary.update({"checkpoint_dir": str(checkpoint_dir)})
-
-        # --- Log reconstructions for eval: ---
-        def prototype_function(x, rng):
-            η = proto_model.apply(
-                {"params": proto_final_state.params}, x, train=False
-            ).sample(seed=rng)  # type: ignore
-            return η
-
-        if config.dataset == "aug_dsprites":
-            it = deterministic_data.start_input_pipeline(val_ds)
-            batch = next(it)
-
-            fig = plot_prototypes_by_shape(prototype_function, batch=batch)
-            run.log({"dsprites_by_elem_final_prototypes": wandb.Image(fig)})
-
-        # --- Log final metrics as an image: ---
-        fig = plot_proto_model_training_metrics(history)
-        run.log({"run_metrics_summary": wandb.Image(fig)})
-        fig.savefig(output_dir / "run_metrics_summary.pdf", bbox_inches="tight")
->>>>>>> c906b618
 
 
 if __name__ == "__main__":
