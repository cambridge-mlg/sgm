"""Affine transformations of images."""
from chex import Array, assert_rank, assert_shape
import functools
import jax
from jax import numpy as jnp
from jax.scipy.linalg import expm

from src.transformations.map_coords import map_coordinates


def create_generator_matrices() -> Array:
    """Creates the generator matrices for affine transformations.
    See https://en.wikipedia.org/wiki/Affine_transformation#Image_transformation.

    Args:
        None

    Returns:
        A 6x3x3 array containing the 6 3x3 generator matrices, in order:
        translation in x, translation in y, rotation, scale in x, scale in y, shearing in x, and shearing in y.
    """
    G_trans_x = jnp.zeros((3, 3), jnp.float32).at[0, 2].set(1)
    G_trans_y = jnp.zeros((3, 3), jnp.float32).at[1, 2].set(1)
    G_rot = jnp.zeros((3, 3), jnp.float32).at[1, 0].set(1).at[0, 1].set(-1)
    G_scale_x = jnp.zeros((3, 3), jnp.float32).at[0, 0].set(1)
    G_scale_y = jnp.zeros((3, 3), jnp.float32).at[1, 1].set(1)
    G_shear = jnp.zeros((3, 3), jnp.float32).at[0, 1].set(1).at[1, 0].set(1)
    Gs = jnp.array([G_trans_x, G_trans_y, G_rot, G_scale_x, G_scale_y, G_shear])

    return Gs


def gen_affine_matrix(
    η: Array,
) -> Array:
    """Generates an affine transformation matrix which can be used to translate,
    rotate, scale, and shear a 2D image.

    See App. E of "Learning Invariant Weights in Neural Networks" by van der
    Ouderaa and van der Wilk.

    Args:
        η: an Array with 6 entries:
        * η_0 controls translation in x.
        * η_1 controls translation in y.
        * η_2 is the angle of rotation.
        * η_3 is the scaling factor in x.
        * η_4 is the scaling factor in y.
        * η_5 controls shearing in x and y.

    Returns:
        A 3x3 affine transformation array.
    """
    assert_shape(η, (6,))

    Gs = create_generator_matrices()

    assert_rank(Gs, 3)
    assert_shape(Gs, (6, 3, 3))

    T = expm((η[:, jnp.newaxis, jnp.newaxis] * Gs).sum(axis=0))

    return T


def gen_affine_matrix_no_shear(
    η: Array,
) -> Array:
    """Generates an affine transformation matrix which can be used to translate,
    rotate and scale a 2D image.

    See App. E of "Learning Invariant Weights in Neural Networks" by van der
    Ouderaa and van der Wilk.

    Args:
        η: an Array with 5 entries:
        * η_0 controls translation in x.
        * η_1 controls translation in y.
        * η_2 is the angle of rotation.
        * η_3 is the scaling factor in x.
        * η_4 is the scaling factor in y.

    Returns:
        A 3x3 affine transformation array.
    """
    assert_shape(η, (5,))
    η_with_shear = jnp.concatenate((η, jnp.zeros(1, dtype=η.dtype)))

    return gen_affine_matrix(η_with_shear)


def transform_image_with_affine_matrix(
    image: Array,
    T: Array,
<<<<<<< HEAD
    fill_mode: str = "nearest",
    fill_value: float = 0.0,
=======
    fill_mode: str = "constant",
    fill_value: float = -1.0,
>>>>>>> 71d8266f
    order: int = 3,
) -> Array:
    """Applies an affine transformation to an image.

    See Sec 3.2 in "Spatial Transformer Networks" by Jaderberg et al.

    Args:
        image: a rank-3 Array of shape (height, width, num channels) – i.e. Jax/TF image format.
        T: a 3x3 affine transformation Array.
        fill_mode: How to handle points outside the boundaries of the input (e.g. when a transformation of the grid
            goes out of bounds). See `jax.scipy.ndimage.map_coordinates` for more info.
        fill_value: The default value to use for points outside the boundaries of the input. We set it to -1.0
            as we assume that the input image is normalized to the range [-1, 1].
        order: Interpolation order (1 - linear, 3 - bicubic)


    Returns:
        A transformed image of same shape as the input.
    """
    assert_rank(image, 3)
    assert_shape(T, (3, 3))

    height, width, num_channels = image.shape
    A = T[:2, :]

    # (x_t, y_t, 1), (1) in Jaderberg et al.
    x_t, y_t = jnp.meshgrid(jnp.linspace(-1, 1, width), jnp.linspace(-1, 1, height))
    ones = jnp.ones(x_t.size)
    input_pts = jnp.vstack([x_t.flatten(), y_t.flatten(), ones])

    # (x_s, y_s) = A x (x_t, y_t, 1)^T
    transformed_pts = A @ input_pts
    transformed_pts = (transformed_pts + 1) / 2
<<<<<<< HEAD
    transformed_pts = transformed_pts * jnp.array([[width - 1], [height - 1]])

    # Transform the image by moving the pixels to their new locations
    output = jnp.stack(
        [
            map_coordinates(
                image[:, :, i],
                transformed_pts[::-1],
                order=order,
                mode=fill_mode,
                cval=fill_value,
            )
            for i in range(num_channels)
        ],
        axis=-1,
    )
=======
    # [width - 1] and [height - 1] because that's the total width/height of the image
    # when measured between the centers of the pixels.
    transformed_pts = transformed_pts * jnp.array([[width - 1], [height - 1]])

    # Transform the image by moving the pixels to their new locations
    output = jax.vmap(
        functools.partial(
            map_coordinates,
            order=order,
            mode=fill_mode,
            cval=fill_value,
        ),
        in_axes=(2, None),
        out_axes=1,
    )(
        image,
        transformed_pts[::-1],
    )  # shape [height * width, num_channels]
>>>>>>> 71d8266f
    output = jnp.reshape(output, image.shape)

    return output


def affine_transform_image(
    image: Array,
    η: Array,
    fill_mode: str = "constant",
    fill_value: float = -1.0,
    order: int = 3,
) -> Array:
    """Applies an affine transformation to an image.

    See Sec 3.2 in "Spatial Transformer Networks" by Jaderberg et al. and
    App. E of "Learning Invariant Weights in Neural Networks" by van der
    Ouderaa and van der Wilk.

    Args:
        image: a rank-3 Array of shape (height, width, num channels) – i.e. Jax/TF image format.

        η: an Array with 6 entries:
        * η_0 controls translation in x.
        * η_1 controls translation in y.
        * η_2 is the angle of rotation.
        * η_3 is the scaling factor in x.
        * η_4 is the scaling factor in y.
        * η_5 controls shearing in x and y.
        fill_value: The default value to use for points outside the boundaries of the input. We set it to -1.0
            as we assume that the input image is normalized to the range [-1, 1].

    Returns:
        A transformed image of same shape as the input.
    """
    assert_rank(image, 3)
    assert_shape(η, (6,))

<<<<<<< HEAD
    T = gen_transform_mat(η)
    return _transform_image(image, T, fill_mode=fill_mode, fill_value=fill_value, order=order)
=======
    T = gen_affine_matrix(η)
    return transform_image_with_affine_matrix(image, T, fill_mode=fill_mode, fill_value=fill_value, order=order)
>>>>>>> 71d8266f


def rotate_image(
    image: Array,
    θ: float,
    fill_mode: str = "constant",
    fill_value: float = 0.0,
    order: int = 3,
) -> Array:
    """Rotates an image by an angle θ.

    Args:
        image: a rank-3 Array of shape (height, width, num channels) – i.e. Jax/TF image format.

        θ: the angle of rotation in radians.

    Returns:
        A rotated image of same shape as the input.
    """
    η = jnp.array([0, 0, θ, 0, 0, 0])
    return affine_transform_image(image, η, fill_mode=fill_mode, fill_value=fill_value, order=order)<|MERGE_RESOLUTION|>--- conflicted
+++ resolved
@@ -1,4 +1,7 @@
 """Affine transformations of images."""
+import functools
+
+import jax
 from chex import Array, assert_rank, assert_shape
 import functools
 import jax
@@ -92,13 +95,8 @@
 def transform_image_with_affine_matrix(
     image: Array,
     T: Array,
-<<<<<<< HEAD
-    fill_mode: str = "nearest",
-    fill_value: float = 0.0,
-=======
     fill_mode: str = "constant",
     fill_value: float = -1.0,
->>>>>>> 71d8266f
     order: int = 3,
 ) -> Array:
     """Applies an affine transformation to an image.
@@ -132,24 +130,6 @@
     # (x_s, y_s) = A x (x_t, y_t, 1)^T
     transformed_pts = A @ input_pts
     transformed_pts = (transformed_pts + 1) / 2
-<<<<<<< HEAD
-    transformed_pts = transformed_pts * jnp.array([[width - 1], [height - 1]])
-
-    # Transform the image by moving the pixels to their new locations
-    output = jnp.stack(
-        [
-            map_coordinates(
-                image[:, :, i],
-                transformed_pts[::-1],
-                order=order,
-                mode=fill_mode,
-                cval=fill_value,
-            )
-            for i in range(num_channels)
-        ],
-        axis=-1,
-    )
-=======
     # [width - 1] and [height - 1] because that's the total width/height of the image
     # when measured between the centers of the pixels.
     transformed_pts = transformed_pts * jnp.array([[width - 1], [height - 1]])
@@ -168,7 +148,6 @@
         image,
         transformed_pts[::-1],
     )  # shape [height * width, num_channels]
->>>>>>> 71d8266f
     output = jnp.reshape(output, image.shape)
 
     return output
@@ -206,13 +185,10 @@
     assert_rank(image, 3)
     assert_shape(η, (6,))
 
-<<<<<<< HEAD
-    T = gen_transform_mat(η)
-    return _transform_image(image, T, fill_mode=fill_mode, fill_value=fill_value, order=order)
-=======
     T = gen_affine_matrix(η)
-    return transform_image_with_affine_matrix(image, T, fill_mode=fill_mode, fill_value=fill_value, order=order)
->>>>>>> 71d8266f
+    return transform_image_with_affine_matrix(
+        image, T, fill_mode=fill_mode, fill_value=fill_value, order=order
+    )
 
 
 def rotate_image(
@@ -233,4 +209,6 @@
         A rotated image of same shape as the input.
     """
     η = jnp.array([0, 0, θ, 0, 0, 0])
-    return affine_transform_image(image, η, fill_mode=fill_mode, fill_value=fill_value, order=order)+    return affine_transform_image(
+        image, η, fill_mode=fill_mode, fill_value=fill_value, order=order
+    )