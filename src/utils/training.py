--- conflicted
+++ resolved
@@ -18,7 +18,7 @@
 from clu import parameter_overview
 
 from src.utils.plotting import plot_img_array
-from src.utils.jax import tree_transpose
+from src.utils.jax import tree_concatenate
 from src.data import NumpyLoader
 import src.models as models
 
@@ -302,13 +302,4 @@
                     run.summary['best_prior_samples'] = plot_img_array(
                         sampled_images, title=samples_plot_title)
 
-<<<<<<< HEAD
-    return state
-=======
-    return state
-
-
-def tree_concatenate(list_of_trees):
-    """Convert a list of trees of identical structure into a single tree of lists."""
-    return tree_map(lambda *xs: jnp.array(list(xs)), *list_of_trees)
->>>>>>> 7f81a605
+    return state