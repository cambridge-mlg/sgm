<<<<<<< HEAD
"""Transformation generative model implementation.

A note on notation. In order to distinguish between random variables and their values, we use upper
and lower case variable names. I.e., p(Z) or `p_Z` is the distribution over the r.v. Z, and is a
function, while p(z) or `p_z` is the probability that Z=z. Similarly, p(X|Z) or `p_X_given_Z` is a
a function which returns another function p(X|z) or `p_X_given_z`, which would return the proability
that X=x|Z=z a.k.a `p_x_given_z`.
"""

=======
import functools
import math
>>>>>>> 7482051e
from typing import Callable, Optional, Sequence, Union

import ciclo
import distrax
import flax
import flax.linen as nn
import jax
import jax.numpy as jnp
import jax.random as random
import numpy as np
import optax
from chex import Array, PRNGKey
from clu import metrics
from flax import traverse_util
from flax.linen import initializers as init
from flax.training import train_state
from jax import lax
from ml_collections import config_dict

from src.models.utils import clipped_adamw
from src.transformations.affine import (
    gen_affine_matrix_no_shear,
    transform_image_with_affine_matrix,
)
from src.utils.types import KwArgs


class Conditioner(nn.Module):
    """A neural network that predicts the parameters of a flow given an input."""

    event_shape: Sequence[int]
    num_bijector_params: int
    hidden_dims: Sequence[int]
    train: Optional[bool] = None

    @nn.compact
    def __call__(self, x: Array, train: Optional[bool] = None) -> Array:
        train = nn.merge_param("train", self.train, train)

        h = x.flatten()

        for hidden_dim in self.hidden_dims:
            h = nn.Dense(hidden_dim)(h)
            h = nn.relu(h)

        # We initialize this dense layer to zero so that the flow is initialized to the identity function.
        y = nn.Dense(
            np.prod(self.event_shape) * self.num_bijector_params,
            kernel_init=init.zeros,
            bias_init=init.zeros,
        )(h)
        y = y.reshape(tuple(self.event_shape) + (self.num_bijector_params,))

        return y


class ConditionedConditioner(nn.Module):
    """A neural network that predicts the parameters of a flow given an input."""

    event_shape: Sequence[int]
    num_bijector_params: int
    hidden_dims: Sequence[int]
    train: Optional[bool] = None
    h: Optional[Array] = None

    @nn.compact
    def __call__(self, x: Array, h: Array, train: Optional[bool] = None) -> Array:
        train = nn.merge_param("train", self.train, train)

        h = jnp.concatenate((x.flatten(), h.flatten()), axis=0)

        for hidden_dim in self.hidden_dims:
            h = nn.Dense(hidden_dim)(h)
            h = nn.relu(h)

        # We initialize this dense layer to zero so that the flow is initialized to the identity function.
        y = nn.Dense(
            np.prod(self.event_shape) * self.num_bijector_params,
            kernel_init=init.zeros,
            bias_init=init.zeros,
        )(h)
        y = y.reshape(tuple(self.event_shape) + (self.num_bijector_params,))

        return y


class TransformationGenerativeNet(nn.Module):
    hidden_dims: Sequence[int]
    num_flows: int
    num_bins: int
    bounds: Sequence[int]
    offset: Optional[Sequence[int]] = None
    conditioner: Optional[KwArgs] = None
    ε: float = 1e-6
    squash_to_bounds: bool = False

    def setup(self) -> None:
        self.bounds_array = jnp.array(self.bounds)
        self.offset_array = (
            jnp.array(self.offset)
            if self.offset is not None
            else jnp.zeros_like(self.bounds_array)
        )
        self.event_shape = self.bounds_array.shape

    @nn.compact
    def __call__(self, x_hat, train: bool = False, η: Optional[Array] = None):
        h = x_hat.flatten()

        # shared feature extractor
        for hidden_dim in self.hidden_dims:
            h = nn.Dense(hidden_dim)(h)
            h = nn.relu(h)

        # base distribution
        base_hidden = nn.Dense(hidden_dim // 2)(h)
        base_hidden = nn.relu(base_hidden)
        base_hidden = nn.Dense(hidden_dim // 2)(base_hidden)
        base_hidden = nn.relu(base_hidden)

        output_dim = np.prod(self.event_shape)
        μ = nn.Dense(output_dim)(base_hidden)
        σ = jax.nn.softplus(nn.Dense(output_dim, name="σ_")(base_hidden))
        base = distrax.Independent(
            distrax.Normal(loc=μ, scale=σ), len(self.event_shape)
        )

        # bijector
        # Number of parameters for the rational-quadratic spline:
        # - `num_bins` bin widths
        # - `num_bins` bin heights
        # - `num_bins + 1` knot slopes
        # for a total of `3 * num_bins + 1` parameters.
        num_bijector_params = 3 * self.num_bins + 1

        layers = []
        mask = jnp.arange(0, np.prod(self.event_shape)) % 2
        mask = jnp.reshape(mask, self.event_shape)
        mask = mask.astype(bool)

        def bijector_fn(params: Array):
            return distrax.RationalQuadraticSpline(params, range_min=-3., range_max=3.)


        for i in range(self.num_flows):
            # params_rational_quadratic = Conditioner(
            #     event_shape=self.event_shape,
            #     num_bijector_params=num_bijector_params,
            #     train=train,
            #     **(self.conditioner or {}),
            # )(h)
            # layer = distrax.Block(
            #     distrax.RationalQuadraticSpline(params_rational_quadratic, range_min=-3.0, range_max=3.0),
            #     len(self.event_shape),
            # )
            # layers.append(layer)
            
            conditioner = ConditionedConditioner(
                event_shape=self.event_shape,
                num_bijector_params=num_bijector_params,
                train=train,
                **(self.conditioner or {}),
            )

            layer = distrax.MaskedCoupling(
                mask=mask,
                bijector=bijector_fn,
                conditioner=functools.partial(conditioner, h=h),
            )

            layers.append(layer)
            mask = ~mask


        bijector = distrax.Chain(
            [
                distrax.Block(
                    distrax.ScalarAffine(
                        shift=self.offset_array, scale=self.bounds_array + self.ε
                    ),
                    len(self.event_shape),
                )
            ]
            + (
                [distrax.Block(distrax.Tanh(), len(self.event_shape))]
                if self.squash_to_bounds
                else []
            )
            + [
                # We invert the flow so that the `forward` method is called with `log_prob`.
                distrax.Inverse(distrax.Chain(layers)),
            ]
        )

        transformed = distrax.Transformed(base, bijector)
        return transformed, transformed.log_prob(η) if η is not None else None


def make_transformation_generative_train_and_eval(
    model: TransformationGenerativeNet,
    config: config_dict.ConfigDict,
    prototype_function: Callable[[Array, Array], Array],
):
    def loss_fn(
        x,
        params,
        state,
        step_rng,
        train,
    ):
        rng_local = random.fold_in(step_rng, lax.axis_index("batch"))

        def get_xhat_on_random_augmentation(x, rng):
            """
            Rather than obtaining the prototype of `x` directly by passing it into the prototype
            function, augment it randomly and then pass it through to get the prototype.

            This is useful for training the generative model to be robust to imperfections in the
            canonicalization function.
            """
            sample_rng, prototype_fn_rng = random.split(rng)
            Η_rand = distrax.Uniform(
                # Separate model bounds and augment bounds
                low=-jnp.array(config.augment_bounds)
                + jnp.array(config.augment_offset),
                high=jnp.array(config.augment_bounds)
                + jnp.array(config.augment_offset),
            )
            η_rand = Η_rand.sample(seed=sample_rng, sample_shape=())
            η_rand_aff_mat = gen_affine_matrix_no_shear(η_rand)

            x_rand = transform_image_with_affine_matrix(x, η_rand_aff_mat)

            η_rand_proto = prototype_function(x_rand, prototype_fn_rng)
            η_rand_proto_aff_mat = gen_affine_matrix_no_shear(η_rand_proto)
            η_rand_proto_aff_mat_inv = jnp.linalg.inv(η_rand_proto_aff_mat)
            return transform_image_with_affine_matrix(
                x,
                η_rand_aff_mat @ η_rand_proto_aff_mat_inv,
                order=config.interpolation_order,
            )

        def per_sample_loss_fn(rng):
            η_rng, x_hat_rng = random.split(rng)

            η_x = prototype_function(x, η_rng)

            x_hat = get_xhat_on_random_augmentation(x, x_hat_rng)

            p_Η_x_hat, _ = model.apply({"params": params}, x_hat, train=train)
            log_p_η_x_hat = p_Η_x_hat.log_prob(η_x)
            return log_p_η_x_hat

        log_p_η_x_hat = jax.vmap(per_sample_loss_fn)(
            random.split(rng_local, config.n_samples)
        )  # (n_samples,)

        # Regularise p(η|x_hat) densities against small pertubations on x_hat,
        # by minimizing the difference between desitities for slighty different
        # x_hat's, that result from an imperfect inference net.
        pairwise_diffs = jax.vmap(
            jax.vmap(lambda x, y: x - y, in_axes=(0, None)), in_axes=(None, 0)
        )(log_p_η_x_hat, log_p_η_x_hat)
        mae = jnp.abs(pairwise_diffs).mean()

        # --- TODO: smoothness loss? Need to think about it, cause the l2 of grad. doesn't necessarily make sense

        loss = -log_p_η_x_hat.mean() + state.mae_loss_mult * mae

        return loss, {
            "loss": loss,
            "mae": mae,
            "log_p_η_x_hat": log_p_η_x_hat,
        }

    # TODO: figure out how to make this work with jax.pmap
    @jax.jit
    def train_step(state, batch):
        step_rng = random.fold_in(state.rng, state.step)

        def batch_loss_fn(params):
            losses, metrics = jax.vmap(
                loss_fn,
                in_axes=(0, None, None, None, None),
                axis_name="batch",
            )(batch["image"][0], params, state, step_rng, True)

            avg_loss = losses.mean(axis=0)

            return avg_loss, metrics

        (_, metrics), grads = jax.value_and_grad(batch_loss_fn, has_aux=True)(
            state.params
        )
        state = state.apply_gradients(grads=grads)

        metrics = state.metrics.update(**metrics)
        logs = ciclo.logs()
        logs.add_stateful_metrics(**metrics.compute())
        logs.add_entry(
            "schedules",
            "lr_gen",
            state.opt_state.hyperparams["learning_rate"],
        )
        logs.add_entry("schedules", "mae_loss_mult", state.mae_loss_mult)
        logs.add_entry("gradients", "grad_norm", optax.global_norm(grads))

        return logs, state.replace(metrics=metrics)

    @jax.jit
    def eval_step(state, batch):
        step_rng = random.fold_in(state.rng, state.step)

        def batch_loss_fn(params):
            _, metrics = jax.vmap(
                loss_fn,
                in_axes=(0, None, None, None, None),
                axis_name="batch",
            )(batch["image"][0], params, state, step_rng, False)

            return metrics

        metrics = batch_loss_fn(state.params)

        metrics = state.metrics.update(**metrics, mask=batch["mask"][0])
        logs = ciclo.logs()
        logs.add_stateful_metrics(**metrics.compute())

        return logs, state.replace(metrics=metrics)

    return train_step, eval_step


@flax.struct.dataclass
class TransformationGenerativeMetrics(metrics.Collection):
    loss: metrics.Average.from_output("loss")
    mae: metrics.Average.from_output("mae")
    log_p_η_x_hat: metrics.Average.from_output("log_p_η_x_hat")

    def update(self, **kwargs) -> "TransformationGenerativeMetrics":
        updates = self.single_from_model_output(**kwargs)
        return self.merge(updates)


class TransformationGenerativeTrainState(train_state.TrainState):
    metrics: TransformationGenerativeMetrics
    mae_loss_mult: float
    mae_loss_mult_schedule: optax.Schedule = flax.struct.field(pytree_node=False)
    rng: PRNGKey

    def apply_gradients(self, *, grads, **kwargs):
        updates, new_opt_state = self.tx.update(grads, self.opt_state, self.params)
        new_params = optax.apply_updates(self.params, updates)

        return self.replace(
            step=self.step + 1,
            params=new_params,
            opt_state=new_opt_state,
            mae_loss_mult=self.mae_loss_mult_schedule(self.step),
            **kwargs,
        )

    @classmethod
    def create(cls, *, apply_fn, params, tx, mae_loss_mult_schedule, **kwargs):
        opt_state = tx.init(params)
        return cls(
            step=0,
            apply_fn=apply_fn,
            params=params,
            tx=tx,
            opt_state=opt_state,
            mae_loss_mult_schedule=mae_loss_mult_schedule,
            mae_loss_mult=mae_loss_mult_schedule(0),
            **kwargs,
        )


def create_transformation_generative_optimizer(params, config):
    return optax.inject_hyperparams(clipped_adamw)(
        optax.warmup_cosine_decay_schedule(
            config.gen_init_lr_mult * config.gen_lr,
            config.gen_lr,
            config.gen_warmup_steps,
            config.gen_steps,
            config.gen_lr * config.gen_final_lr_mult,
        ),
        config.get("gen_clip_norm", 2.0),
        config.get("gen_weight_decay", 1e-4),
    )


def create_transformation_generative_state(params, rng, config):
    opt = create_transformation_generative_optimizer(params, config)
    return TransformationGenerativeTrainState.create(
        apply_fn=TransformationGenerativeNet.apply,
        params=params,
        tx=opt,
        metrics=TransformationGenerativeMetrics.empty(),
        mae_loss_mult_schedule=optax.linear_schedule(
            init_value=config.mae_loss_mult_initial,
            end_value=config.mae_loss_mult_final,
            transition_steps=config.gen_steps,
        ),
        rng=rng,
    )<|MERGE_RESOLUTION|>--- conflicted
+++ resolved
@@ -1,4 +1,3 @@
-<<<<<<< HEAD
 """Transformation generative model implementation.
 
 A note on notation. In order to distinguish between random variables and their values, we use upper
@@ -8,10 +7,8 @@
 that X=x|Z=z a.k.a `p_x_given_z`.
 """
 
-=======
 import functools
 import math
->>>>>>> 7482051e
 from typing import Callable, Optional, Sequence, Union
 
 import ciclo
